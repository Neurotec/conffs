#!/usr/bin/env python
#
# Copyright 2016 Sangoma Technologies Inc.
#
# This Source Code Form is subject to the terms of the Mozilla Public
# License, v. 2.0. If a copy of the MPL was not distributed with this
# file, You can obtain one at http://mozilla.org/MPL/2.0/.
from setuptools import setup


with open('README.rst') as f:
    readme = f.read()


setup(
    name="conffs",
    version='0.1.0.alpha',
<<<<<<< HEAD
    description='A Python API that makes configuring FreeSWITCH a lunch break',
=======
    description='A Python API for configuring FreeSWITCH',
>>>>>>> dd754e9c
    long_description=readme,
    license='Mozilla',
    author='Sangoma Technologies',
    author_email='qa@eng.sangoma.com',
    maintainer='Tyler Goodlet',
    maintainer_email='tgoodlet@gmail.com',
    url='https://github.com/friends-of-freeswitch/conffs',
    platforms=['linux'],
    packages=[
        'conffs',
    ],
    entry_points={
        'console_scripts': []
    },
    install_requires=[
        'lxml',
        'plumbum',
        'paramiko',
    ],
    tests_require=['pytest'],
    classifiers=[
        'Development Status :: 3 - Alpha',
        'License :: OSI Approved :: Mozilla Public License 2.0 (MPL 2.0)',
        'Operating System :: POSIX :: Linux',
        'Programming Language :: Python :: 2.7',
        'Programming Language :: Python :: 3.5',
        'Intended Audience :: Telecommunications Industry',
        'Intended Audience :: Developers',
        'Topic :: Communications :: Telephony',
        'Environment :: Console',
    ],
)<|MERGE_RESOLUTION|>--- conflicted
+++ resolved
@@ -15,11 +15,7 @@
 setup(
     name="conffs",
     version='0.1.0.alpha',
-<<<<<<< HEAD
-    description='A Python API that makes configuring FreeSWITCH a lunch break',
-=======
     description='A Python API for configuring FreeSWITCH',
->>>>>>> dd754e9c
     long_description=readme,
     license='Mozilla',
     author='Sangoma Technologies',
